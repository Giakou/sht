#!/usr/bin/env python3
# -*- coding: utf-8 -*-

"""
SHT85 Python wrapper library of Adafruit_PureIO.smbus
"""

import time
import os
import math
import yaml
import functools

<<<<<<< HEAD
# Magnus coefficients from
# https://sensirion.com/media/documents/8AB2AD38/61642ADD/Sensirion_AppNotes_Humidity_Sensors_Introduction_to_Relative_Humidit.pdf
MC = {
    'water': {
        'alpha': 6.112,  # in hPa
        'beta': 17.62,
        'lambda': 243.12  # in degrees Celsius
    },
    'ice': {
        'alpha': 6.112,  # in hPa
        'beta': 22.46,
        'lambda': 272.62  # in degrees Celsius
    }
}

# Waiting times based on repeatability setting in seconds
WT = {
    'high': 0.016,
    'medium': 0.007,
    'low': 0.005
}
=======
from Adafruit_PureIO import smbus
>>>>>>> 400619cd


def hex_bytes(cmd):
    """Returns a list of hex bytes from hex number"""
    return [int(hex(b), 0) for b in divmod(cmd, 0x100)]


def temp(data):
    """Calculate temperature from data"""
    t = data[0] << 8 | data[1]
    # Significant digits based on the SHT85 resolution of 0.01 degrees Celsius
    return round(-45 + 175 * t / (2**16 - 1), 2)


def relative_humidity(data):
    """Calculate relative humidity from data"""
    rh = data[3] << 8 | data[4]
    # Significant digits based on the SHT85 resolution of 0.01 %RH
    return round(100 * rh / (2**16 - 1), 2)


def dew_point(t, rh):
    """Calculate dew point from temperature and relative humidity using Magnus formula. For more info:
    https://sensirion.com/media/documents/8AB2AD38/61642ADD/Sensirion_AppNotes_Humidity_Sensors_Introduction_to_Relative_Humidit.pdf"""

    t_range = 'water' if t >= 0 else 'ice'
    # Define some custom constants to make the Magnus formula more readable
    c1 = MC[t_range]['beta'] * t / (MC[t_range]['lambda'] + t)
    c2 = math.log(rh / 100.0)

    # Magnus formula for calculating the dew point
    dew_p = MC[t_range]['lambda'] * (c2 + c1) / (MC[t_range]['beta'] - c2 - c1)
    return round(dew_p, 2)


def sn(data):
    """Extract S/N from data"""
    return data[0] << 16 | data[4]


def printer(func):
    """Decorator function to Inform the user that write/read command was successful"""
    @functools.wraps(func)
    def wrapper(self, **kwargs):
        func(self, **kwargs)
        print('Done!')
    return wrapper


class SHT85:
    """SHT85 class"""
    def __init__(self, bus, rep, mps):
        """Constructor"""

        # Open LUT with the command register addresses
        with open(os.path.join(os.path.dirname(__file__), 'sht85_cmd_register_lut.yaml'), 'r') as file:
            self._lut = yaml.safe_load(file)

        # Assertion checks
        assert bus not in [0, 2], f'Bus number "{bus}" is not allowed, because they are reserved! Choose another one! '
        assert rep in self._lut['single_shot'].keys(), f'Repetition number "{rep}" is not allowed, ' \
                                                       'only "high", "medium" or "low"!'
        assert mps in self._lut['periodic'].keys(), f'Measurements per second number "{mps}" is not allowed, ' \
                                                    'only "0.5", "1", "2", "4", "10"!'

        # Define properties
        self.bus = smbus.SMBus(bus)
        self.rep = rep
        self.mps = mps
        self.t = None
        self.rh = None
        self.dp = None

    @property
    def sn(self):
        """Output of the serial number"""
        self.write_i2c_block_data_sht85(self._lut['sn'])
        data = self.read_i2c_block_data_sht85(6)
        return sn(data)

    def write_i2c_block_data_sht85(self, cmd):
        """Wrapper function for writing block data to SHT85 sensor"""
        self.bus.write_i2c_block_data(self._lut['address'], hex_bytes(cmd)[0], hex_bytes(cmd)[1:])
        time.sleep(WT[self.rep])

    def read_i2c_block_data_sht85(self, length=32):
        """Wrapper function for reading block data from SHT85 sensor"""
        return self.bus.read_i2c_block_data(self._lut['address'], self._lut['read'], length)

    def read_data(self, length=6):
        """Readout data for Periodic Mode or ART feature and update the properties"""
        data = self.read_i2c_block_data_sht85(length)
        self.t = temp(data)
        self.rh = relative_humidity(data)
        self.dp = dew_point(self.t, self.rh)

    def single_shot(self):
        """Single Shot Data Acquisition Mode"""
        self.write_i2c_block_data_sht85(self._lut['single_shot'][self.rep])
        self.read_data()

    @printer
    def periodic(self):
        """Start Periodic Data Acquisition Mode"""
        print(f'Initiating Periodic Data Acquisition with frequency of "{self.mps} Hz" and "{self.rep}" repetition...')
        self.write_i2c_block_data_sht85(self._lut['periodic'][self.mps][self.rep])

    @printer
    def art(self):
        """Start the Accelerated Response Time (ART) feature"""
        print('Activating Accelerated Response Time (ART)...')
        self.write_i2c_block_data_sht85(self._lut['acc_resp_time'])

    @printer
    def stop(self):
        """Break command to stop Periodic Data Acquisition Mode or ART feature"""
        print('Stopping Periodic Data Acquisition...')
        self.write_i2c_block_data_sht85(self._lut['stop'])

    @printer
    def reset(self):
        """Apply Soft Reset"""
        print('Applying Soft Reset...')
        self.write_i2c_block_data_sht85(self._lut['soft_reset'])

    @printer
    def heater(self, heat='enable'):
        """Enable/disable heater"""
        print(f'{heat} heater...')
        assert heat in self._lut['heater'].keys(), 'You can only "enable" or "disable" the heater!'
        self.write_i2c_block_data_sht85(self._lut['heater'][heat])

    def status(self):
        """Read Status Register"""
        self.write_i2c_block_data_sht85(self._lut['status'])
        status_read = self.read_i2c_block_data_sht85(3)
        status_to_bit = bin(status_read[0] << 8 | status_read[1])
        status_dict = {
            'checksum status': status_to_bit[0],
            'Command status': status_to_bit[1],
            'System reset': status_to_bit[4],
            'T tracking alert': status_to_bit[10],
            'RH tracking alert': status_to_bit[11],
            'Heater status': status_to_bit[13],
            'Alert pending status': status_to_bit[15]
        }
        return status_dict

    @printer
    def clear(self):
        """Clear Status Register"""
        print('Clearing Register Status...')
        self.write_i2c_block_data_sht85(self._lut['clear_status'])<|MERGE_RESOLUTION|>--- conflicted
+++ resolved
@@ -11,7 +11,9 @@
 import yaml
 import functools
 
-<<<<<<< HEAD
+from Adafruit_PureIO import smbus
+
+
 # Magnus coefficients from
 # https://sensirion.com/media/documents/8AB2AD38/61642ADD/Sensirion_AppNotes_Humidity_Sensors_Introduction_to_Relative_Humidit.pdf
 MC = {
@@ -33,9 +35,6 @@
     'medium': 0.007,
     'low': 0.005
 }
-=======
-from Adafruit_PureIO import smbus
->>>>>>> 400619cd
 
 
 def hex_bytes(cmd):
